# Byte-compiled / optimized / DLL files
__pycache__/
*.py[cod]
*$py.class

.idea/
.mypy_cache/
.pytest_cache/

docs/.build/
docs/.generated/

src/test.py

psi_j_python.egg-info/

venv*
.venv*
build/
<<<<<<< HEAD
.packages/
=======
docs/.web-build
web-build/
>>>>>>> 91ad4201
<|MERGE_RESOLUTION|>--- conflicted
+++ resolved
@@ -17,9 +17,6 @@
 venv*
 .venv*
 build/
-<<<<<<< HEAD
 .packages/
-=======
 docs/.web-build
-web-build/
->>>>>>> 91ad4201
+web-build/