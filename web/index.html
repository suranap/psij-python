--- conflicted
+++ resolved
@@ -95,279 +95,4 @@
                             </v-col>
                         </v-row>
                     </v-container>
-<<<<<<< HEAD
-                </div>
-            </v-tab-item>
-
-            <!--------------------------------------------------------------->
-            <!--------                Install                      ---------->
-            <!--------------------------------------------------------------->
-            <v-tab-item value="install" key="install">
-                <v-row class="page-start">
-                    <v-col align="center">
-                        <v-card align="left" class="mb-6 vbox">
-                            <h2><i class="fab fa-python"></i> Installing <span class="psij-font">PSI/J</span> in Python
-                            </h2>
-
-                            <div style="margin-top: 1em">
-                                The psij-python library has the following requirements:
-                                <ul>
-                                    <li>Python 3.7 or later
-                                    <li>Ubuntu 16.04 or later (or an equivalent Linux distribution)
-                                    <li>OS X 10.10 or later
-                                </ul>
-                                <p>
-                                    To install from the command line using <code>pip</code>:
-                                <pre><code class="language-bash">
-$ pip install psij-python
-                    </code></pre>
-                                </p>
-                            </div>
-                        </v-card>
-
-                        <v-card align="left" class="mb-6 vbox">
-                            <h2><i class="fas fa-code"></i> Installing the development version of <span
-                                    class="psij-font">PSI/J</span> in Python</h2>
-
-                            <div>
-                                <p>
-                                    Using the command line:
-                                <pre><code class="language-bash">
-$ git clone https://github.com/ExaWorks/psij-python.git
-$ cd psij-python
-$ pip install -r requirements.txt
-$ python setup.py install
-                  </code></pre>
-                                </p>
-                                </v-card-text>
-                            </div>
-                    </v-col>
-                </v-row>
-            </v-tab-item>
-
-            <!--------------------------------------------------------------->
-            <!--------                Docs                         ---------->
-            <!--------------------------------------------------------------->
-            <v-tab-item value="docs" key="docs">
-                <iframe id="docs-frame" name="docs"></iframe>
-            </v-tab-item>
-
-            <!--------------------------------------------------------------->
-            <!--------                Resources                    ---------->
-            <!--------------------------------------------------------------->
-            <v-tab-item value="resources" key="resources">
-                <v-row class="page-start">
-                    <v-col align="center">
-                        <v-card align="left" class="mb-6 vbox">
-                            <h2><i class="fas fa-chart-bar"></i> Site status</h2>
-                            <div>
-                                <img src="images/testing.png" style="max-height: 10em" />
-                                <p>
-                                    The <a href="https://testing.exaworks.org">site status dashboard</a> shows
-                                    current and past test results for the Python binding of
-                                    <span class="psij-font">PSI/J</span> on all sites on which test results
-                                    are reported.
-                                </p>
-                            </div>
-                        </v-card>
-
-                        <v-card align="left" class="mb-6 vbox">
-                            <h2><i class="fab fa-slack"></i> Slack</h2>
-                            <div>
-                                <p>
-                                    We use <a
-                                        href="https://join.slack.com/t/exaworks/shared_invite/zt-gttapi1i-GSaiHd8Q0h7uKyZnIqAUwQ">Slack</a>
-                                    for various conversations about
-                                    both the <span class="psij-font">PSI/J</span> specification and the Python
-                                    binding.
-                                </p>
-                            </div>
-                        </v-card>
-                    </v-col>
-                </v-row>
-            </v-tab-item>
-
-            <v-tab-item value="about" key="about">
-                <!--------------------------------------------------------------->
-                <!--------                About                        ---------->
-                <!--------------------------------------------------------------->
-                <v-row class="page-start">
-                    <v-col align="center">
-                        <v-card align="left" class="mb-6 vbox">
-                            <h2>The motivation behind <span class="psij-font">PSI/J</span></h2>
-
-                            <p>
-                                The <a href="exaworks.org">ExaWorks</a> project is a community-led project
-                                under the umbrella of the <a href="exascaleproject.org">Exascale Computing
-                                    Project</a> which brings together a number of high level HPC tools developed
-                                by the members of ExaWorks. We noticed that most of these projects, as well as
-                                many of the community projects, implemented a software layer/library to interact
-                                with HPC schedulers in order to insulate the core functionality from the
-                                details of how things are specified for each scheduler. We also noticed that
-                                the respective libraries mostly covered schedulers running on resources that
-                                each team had access to. We figured that we could use our combined knowledge to
-                                design a single API/library for this goal, a library that would be tested on all
-                                resources that all ExaWorks teams have access to. We could then share this API
-                                and library so that all high level HPC tools could benefit from it.
-                            </p>
-                        </v-card>
-
-                        <v-card align="left" class="mb-6 vbox">
-                            <h2>The complexity of testing HPC libraries</h2>
-
-                            <p>
-                                A major factor contributing to the difficulties in maintaining HPC software
-                                tools is that access to HPC resources is generally limited to a small number
-                                of clusters local to each team. Additionally, HPC resources tend to vary
-                                widely depending on the institution that maintains them. Consequently, the
-                                chances that software that is tested on resources that a HPC tool development
-                                team has access to will encounter problems on other HPC resources is fairly
-                                high. As mentioned above, a first step in addressing this problem is by
-                                pooling the teams' respective resources for testing purposes. However,
-                                <span class="psij-font">PSI/J</span> takes it a step further by exposing an
-                                infrastructure that allows any user <span class="psij-font">PSI/J</span> user
-                                to easily contribute test results to the <span class="psij-font">PSI/J</span>,
-                                and do so automatically. This is a mutually beneficial relationship: the
-                                <span class="psij-font">PSI/J</span> community at large gains a certain level
-                                of assurance that <span class="psij-font">PSI/J</span> functions correctly on
-                                a wide range of resources, while users contributing tests have a mechanism to
-                                ensure that the <span class="psij-font">PSI/J</span> team is aware of
-                                potential problems specific to their resources and can address them, thus
-                                ensuring that <span class="psij-font">PSI/J</span> continues to function
-                                correctly on specific resources.
-                            </p>
-                        </v-card>
-
-                        <v-card align="left" class="mb-6 vbox">
-                            <h2>Precursors to <span class="psij-font">PSI/J</span></h2>
-                            <br />
-                            <h3>SAGA</h3>
-                            <p>
-                                SAGA &mdash; an <a href="http://dx.doi.org/10.1016/j.softx.2015.03.001">OGF
-                                    standard</a> &mdash; abstracts away the specificity of diverse queue systems,
-                                offering a consistent representation of jobs and of the capabilities required
-                                to submit them to the resources.
-                                <a href="https://github.com/radical-cybertools/radical.saga">RADICAL-SAGA</a>
-                                implements a subset of the SAGA standard, exposing a homogeneous programming
-                                interface to the batch systems of HPC and HTC resources, enabling job
-                                submissions and file transfers across resources. RADICAL-SAGA is used by
-                                <a href="https://github.com/radical-cybertools/radical.pilot">RADICAL-Pilot</a>
-                                to acquire resources and staging data to and from HPC platforms.
-                                <span class="psij-font">PSI/J</span> will replace RADICAL-SAGA, offering
-                                streamlined capabilities and a modern implementation.
-                            </p>
-                            <br />
-                            <h3>Java CoG Kit</h3>
-                            <p>
-                                The <span class="psij-font">PSI/J</span> API is in no small part inspired by
-                                the Java CoG Kit
-                                <a href="https://ieeexplore.ieee.org/document/1271452">Abstraction API</a>.
-
-                                The <a href="swift-lang.org">Swift</a> workflow system made extensive use of
-                                and improved on the Java Cog Kit Abstraction API. While the original Swift
-                                (Swift/K) is not maintained any more, its two spiritual successors,
-                                <a href="http://swift-lang.org/Swift-T/">Swift/T</a> and
-                                <a href="https://parsl-project.org/">Parsl</a> are.
-                            </p>
-                        </v-card>
-                    </v-col>
-                </v-row>
-            </v-tab-item>
-        </v-tabs-items>
-
-        <v-footer>
-            <v-card flat tile class="lighten-1 text-center"
-                style="margin: auto; padding: 2em 0; background-color: #f5f5f5 !important;">
-                <v-card-text>
-                    &copy;2021-{{ new Date().getFullYear() }} - <a href="https://exaworks.org">The ExaWorks Project</a>
-                </v-card-text>
-
-                <v-row justify="center">
-                    <v-col justify="center">
-                        <img height="36pt" src="https://exaworks.org/images/llnl.png">
-                    </v-col>
-                    <v-col justify="center">
-                        <img height="36pt" src="https://exaworks.org/images/anl-200.png">
-                    </v-col>
-                    <v-col justify="center">
-                        <img height="36pt" src="https://exaworks.org/images/bnl.png">
-                    </v-col>
-                    <v-col justify="center">
-                        <img height="30pt" src="https://exaworks.org/images/ornl.png"
-                            style="vertical-align: bottom; margin-top: 0.3em">
-                    </v-col>
-                </v-row>
-                <v-row justify="center">
-                    <v-col class="text-end">
-                        <img height="20pt"
-                            src="https://science.osti.gov/-/media/_/images/about/resources/logos/png/high-res/RGB_Color-Seal_Green-Mark_SC_Horizontal.png"
-                            style="vertical-align: middle">
-                    </v-col>
-                    <v-col class="text-start">
-                        <span class="psij-font">PSI/J</span> is funded by the U.S. Department of Energy
-                    </v-col>
-                    <v-col class="text-end">
-                        <img height="40pt" src="https://www.ecpannualmeeting.com/images/ecp-horizontal.png">
-                    </v-col>
-                    <v-col class="text-start">
-                        <span class="psij-font">PSI/J</span> is part of the Exascale Computing Project
-                    </v-col>
-                </v-row>
-            </v-card>
-        </v-footer>
-
-    </v-app>
-
-    <script>
-        var crtpath = null;
-        v = new Vue({
-            el: '#psij-app',
-            vuetify: new Vuetify(),
-            data: {
-                themes: ["theme-1", "theme-3"],
-                maintabs: "index"
-            },
-            watch: {
-                maintabs: function(newVal, oldVal) {
-                    window.setTimeout(hljs.highlightAll, 100);
-                    crtpath.tab = newVal;
-                    window.location.hash = buildPath(crtpath);
-                    if (newVal == "docs") {
-                        var docpath = buildDocsPath(crtpath);
-                        $(document).ready(function() {
-                            $("#docs-frame").attr("src", docpath);
-                            window.setTimeout(resizeDocsFrame(false), 100);
-                        });
-                    }
-                    else {
-                        crtpath.doc = null;
-                        crtpath.dochash = null;
-                    }
-                    window.scrollTo(0, 0);
-                }
-            }
-        });
-
-        hljs.highlightAll();
-
-        crtpath = getPathFromHash(window.location.hash);
-        v.maintabs = crtpath.tab;
-        if (crtpath.tab == "docs") {
-            $(document).ready(function() {
-                var docpath = buildDocsPath(crtpath);
-                $("#docs-frame").prop("src", docpath);
-            });
-        }
-        $(window).on("hashchange", function() {
-            crtpath = getPathFromHash(window.location.hash);
-            if (v.maintabs != crtpath.tab) {
-                v.maintabs = crtpath.tab;
-            }
-        });
-    </script>
-</body>
-
-</html>
-=======
-                </div>
->>>>>>> 907a1266
+                </div>