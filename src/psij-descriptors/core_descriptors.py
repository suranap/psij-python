from packaging.version import Version
from psij.descriptor import Descriptor

__PSI_J_EXECUTORS__ = [
<<<<<<< HEAD
    Descriptor(name='local', nice_name='Local', version=StrictVersion('0.2.0'),
=======
    Descriptor(name='local', nice_name='Local', version=Version('0.0.1'),
>>>>>>> 9ff496b1
               cls='psij.executors.local.LocalJobExecutor')
]

__PSI_J_LAUNCHERS__ = [
<<<<<<< HEAD
    Descriptor(name='single', version=StrictVersion('0.2.0'),
               cls='psij.launchers.single.SingleLauncher'),
    Descriptor(name='multiple', version=StrictVersion('0.2.0'),
               cls='psij.launchers.multiple.MultipleLauncher'),
    Descriptor(name='mpirun', version=StrictVersion('0.2.0'),
=======
    Descriptor(name='single', version=Version('0.0.1'),
               cls='psij.launchers.single.SingleLauncher'),
    Descriptor(name='multiple', version=Version('0.0.1'),
               cls='psij.launchers.multiple.MultipleLauncher'),
    Descriptor(name='mpirun', version=Version('0.0.1'),
>>>>>>> 9ff496b1
               cls='psij.launchers.mpirun.MPILauncher'),
]<|MERGE_RESOLUTION|>--- conflicted
+++ resolved
@@ -2,27 +2,15 @@
 from psij.descriptor import Descriptor
 
 __PSI_J_EXECUTORS__ = [
-<<<<<<< HEAD
-    Descriptor(name='local', nice_name='Local', version=StrictVersion('0.2.0'),
-=======
-    Descriptor(name='local', nice_name='Local', version=Version('0.0.1'),
->>>>>>> 9ff496b1
+    Descriptor(name='local', nice_name='Local', version=Version('0.2.0'),
                cls='psij.executors.local.LocalJobExecutor')
 ]
 
 __PSI_J_LAUNCHERS__ = [
-<<<<<<< HEAD
-    Descriptor(name='single', version=StrictVersion('0.2.0'),
+    Descriptor(name='single', version=Version('0.2.0'),
                cls='psij.launchers.single.SingleLauncher'),
-    Descriptor(name='multiple', version=StrictVersion('0.2.0'),
+    Descriptor(name='multiple', version=Version('0.2.0'),
                cls='psij.launchers.multiple.MultipleLauncher'),
-    Descriptor(name='mpirun', version=StrictVersion('0.2.0'),
-=======
-    Descriptor(name='single', version=Version('0.0.1'),
-               cls='psij.launchers.single.SingleLauncher'),
-    Descriptor(name='multiple', version=Version('0.0.1'),
-               cls='psij.launchers.multiple.MultipleLauncher'),
-    Descriptor(name='mpirun', version=Version('0.0.1'),
->>>>>>> 9ff496b1
+    Descriptor(name='mpirun', version=Version('0.2.0'),
                cls='psij.launchers.mpirun.MPILauncher'),
 ]