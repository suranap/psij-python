import logging
import re
from datetime import timedelta
from typing import Optional, Dict

from typeguard import typechecked


logger = logging.getLogger(__name__)


_WALLTIME_FMT_ERROR = 'Unknown walltime format: %s. Accepted formats are hh:mm:ss, ' \
                      'hh:mm, mm, or n\\s*[h|m|s].'


class JobAttributes(object):
    """A class containing ancillary job information that describes how a job is to be run."""

    @typechecked
    def __init__(self, duration: timedelta = timedelta(minutes=10),
                 queue_name: Optional[str] = None, account: Optional[str] = None,
                 reservation_id: Optional[str] = None,
                 custom_attributes: Optional[Dict[str, object]] = None,
                 project_name: Optional[str] = None) -> None:
        """
        :param duration: Specifies the duration (walltime) of the job. A job whose execution
            exceeds its walltime can be terminated forcefully.
        :param queue_name: If a backend supports multiple queues, this parameter can be used to
            instruct the backend to send this job to a particular queue.
        :param account: An account to use for billing purposes. Please note that the executor
            implementation (or batch scheduler) may use a different term for the option used for
            accounting/billing purposes, such as `project`. However, scheduler must map this
            attribute to the accounting/billing option in the underlying execution mechanism.
        :param reservation_id: Allows specifying an advanced reservation ID. Advanced reservations
            enable the pre-allocation of a set of resources/compute nodes for a certain duration
            such that jobs can be run immediately, without waiting in the queue for resources to
            become available.
        :param custom_attributes: Specifies a dictionary of custom attributes. Implementations of
            :class:`~psij.JobExecutor` define and are responsible for interpreting custom
            attributes.
            The typical usage scenario for custom attributes is to pass information to the executor
            or underlying job execution mechanism that cannot otherwise be passed using the classes
            and properties provided by PSI/J. A specific example is that of the subclasses of
            :class:`~psij.executors.batch.batch_scheduler_executor.BatchSchedulerExecutor`, which
            look for custom attributes prefixed with their name and a dot (e.g., `slurm.constraint`,
            `pbs.c`, `lsf.core_isolation`) and translate them into the corresponding batch
            scheduler directives (e.g., `#SLURM --constraint=...`, `#PBS -c ...`,
            `#BSUB -core_isolation ...`).
        :param project_name: Deprecated. Please use the `account` attribute.

        All constructor parameters are accessible as properties.
        """
<<<<<<< HEAD
=======
        assert check_argument_types()

        self.account = account
>>>>>>> 672ebb53
        self.duration = duration
        self.queue_name = queue_name
        self.project_name = project_name
        self.reservation_id = reservation_id
        self._custom_attributes = custom_attributes

    def set_custom_attribute(self, name: str, value: object) -> None:
        """Sets a custom attribute."""
        if self._custom_attributes is None:
            self._custom_attributes = {}
        self._custom_attributes[name] = value

    def get_custom_attribute(self, name: str) -> Optional[object]:
        """Retrieves the value of a custom attribute."""
        if self._custom_attributes is None:
            return None
        if name not in self._custom_attributes:
            return None
        return self._custom_attributes[name]

    @property
    def custom_attributes(self) -> Optional[Dict[str, object]]:
        """Returns a dictionary with the custom attributes."""
        return self._custom_attributes

    @custom_attributes.setter
    def custom_attributes(self, attrs: Optional[Dict[str, object]]) -> None:
        """
        Sets all custom attributes from the given dictionary.

        Existing custom attributes defined on this instance of `JobAttributes`
        are removed.

        Parameters
        ----------
        attrs
            A dictionary with the custom attributes to set.
        """
        self._custom_attributes = attrs

    def __repr__(self) -> str:
        """Returns a string representation of this object."""
        return 'JobAttributes(duration={}, queue_name={}, account={}, reservation_id={}, ' \
               'custom_attributes={})'.format(self.duration, self.queue_name, self.account,
                                              self.reservation_id, self._custom_attributes)

    def __eq__(self, o: object) -> bool:
        """
        Tests if this JobAttributes object is equal to another object.

        The objects are equal if all their properties are equal.
        """
        if not isinstance(o, JobAttributes):
            return False

        for prop_name in ['duration', 'queue_name', 'account', 'reservation_id',
                          'custom_attributes']:
            if getattr(self, prop_name) != getattr(o, prop_name):
                return False

        return True

    @staticmethod
    def parse_walltime(walltime: str) -> timedelta:
        r"""
        Parses a walltime string into a :class:`~datetime.timedelta`.

        The accepted walltime strings formats are:
        * hh:mm:ss
        * hh:mm
        * mm
        * n\s*[y|M|d|h|m\s]

        Parameters
        ----------
        walltime
            A string in one of the above formats representing a time duration

        Returns
        -------
        A :class:`~datetime.timedelta` representing the same time duration as the ``walltime``
        parameter.
        """
        if ':' in walltime:
            parts = walltime.split(':')
            seconds = 0
            if len(parts) == 3:
                seconds = int(parts[2])
            if len(parts) <= 3:
                return timedelta(hours=int(parts[0]), minutes=int(parts[1]), seconds=seconds)
            else:
                raise ValueError(_WALLTIME_FMT_ERROR % walltime)
        if walltime.isdigit():
            return timedelta(minutes=int(walltime))
        m = re.search(r'(\d+)\s*([hms])', walltime)
        if m:
            digits = m.group(1)
            unit = m.group(2)
            val = int(digits)
            if unit == 'h':
                return timedelta(hours=val)
            elif unit == 'm':
                return timedelta(minutes=val)
            elif unit == 's':
                return timedelta(seconds=val)
        raise ValueError(_WALLTIME_FMT_ERROR % walltime)

    @property
    def project_name(self) -> Optional[str]:
        """Deprecated. Please use the `account` attribute."""
        return self.account

    @project_name.setter
    def project_name(self, project_name: Optional[str]) -> None:
        logger.warning('The "project_name" attribute is deprecated. Please use the "account" '
                       'attribute instead.')
        self.account = project_name<|MERGE_RESOLUTION|>--- conflicted
+++ resolved
@@ -50,12 +50,7 @@
 
         All constructor parameters are accessible as properties.
         """
-<<<<<<< HEAD
-=======
-        assert check_argument_types()
-
         self.account = account
->>>>>>> 672ebb53
         self.duration = duration
         self.queue_name = queue_name
         self.project_name = project_name
