"""The package containing the jobs module of this PSI implementation."""
import importlib
import logging
import os
import pkgutil
import sys
from typing import Callable, TypeVar

from psij.descriptor import Descriptor
from .exceptions import SubmitException, InvalidJobException, UnreachableStateException
from .job import Job, JobStatusCallback
from .job_attributes import JobAttributes
from .job_executor import JobExecutor
from .job_executor_config import JobExecutorConfig
from .job_launcher import Launcher
from .job_spec import JobSpec
from .job_state import JobState
from .job_status import JobStatus
<<<<<<< HEAD
from .launcher import Launcher
=======
>>>>>>> ab9c29ec
from .resource_spec import ResourceSpec, ResourceSpecV1
from .serialize import Export, Import


__all__ = [
    'JobExecutor', 'JobExecutorConfig', 'Job', 'JobStatusCallback', 'JobSpec', 'JobAttributes',
    'JobStatus', 'JobState', 'ResourceSpec', 'ResourceSpecV1', 'Launcher', 'SubmitException',
    'InvalidJobException', 'UnreachableStateException', 'Export', 'Import'
]

logger = logging.getLogger(__name__)

T = TypeVar('T')


class _PluginType:
    def __init__(self, name: str, registration_method: Callable[[Descriptor, str], None]):
        self.name = name
        self.registration_method = registration_method


PACKAGE = ['psij-descriptors']


TYPES = [_PluginType('executors', JobExecutor.register_executor),
         _PluginType('launchers', Launcher.register_launcher)]


def _load_plugins(root: str, full_path: str, mod: pkgutil.ModuleInfo) -> None:
    if mod.ispkg:
        return
    logger.debug('Attempting to load %s from %s', mod.name, path)
    spec = mod.module_finder.find_spec(mod.name, None)
    try:
        if spec is None:
            raise Exception('Could not find module "%s"' % mod.name)
        im = importlib.util.module_from_spec(spec)
        spec.loader.exec_module(im)  # type: ignore
        full_mod_path = spec.origin

        for _type in TYPES:
            var_name = '__PSI_J_{}__'.format(_type.name.upper())
            if hasattr(im, var_name):
                classes = getattr(im, var_name)
                logger.debug('Found module "{}" with classes {}'.format(mod.name, classes))
                for cls in classes:
                    if isinstance(cls, type) and issubclass(cls, JobExecutor):
                        logger.warning('Not loading old style executor in %s' %
                                       full_mod_path)
                    elif isinstance(cls, type) and issubclass(cls, Launcher):
                        logger.warning('Not loading old style launcher in %s' %
                                       full_mod_path)
                    elif isinstance(cls, Descriptor):
                        logger.debug('Registering {}'.format(cls))
                        cls.path = full_mod_path
                        _type.registration_method(cls, root)
                    else:
                        logger.warning('Cannot load plugin. Expected an instance of '
                                       'Descriptor in %s' % full_mod_path)
    except Exception as ex:
        logger.warning('Could not import %s: %s' % (full_mod_path, ex))
        logger.debug(ex, exc_info=True)


def _find_plugins(root: str, path: str) -> None:
    full_path = '/'.join([path] + PACKAGE)
    for mod in pkgutil.iter_modules(path=[full_path]):
        _load_plugins(root, full_path, mod)


seen_paths = set()


for path in sys.path:
    path = os.path.realpath(path)
    if path in seen_paths:
        logger.info('Ignoring duplicate entry in sys.path: {}'.format(path))
        continue
    seen_paths.add(path)
    _find_plugins(path, path)<|MERGE_RESOLUTION|>--- conflicted
+++ resolved
@@ -16,10 +16,6 @@
 from .job_spec import JobSpec
 from .job_state import JobState
 from .job_status import JobStatus
-<<<<<<< HEAD
-from .launcher import Launcher
-=======
->>>>>>> ab9c29ec
 from .resource_spec import ResourceSpec, ResourceSpecV1
 from .serialize import Export, Import
 
