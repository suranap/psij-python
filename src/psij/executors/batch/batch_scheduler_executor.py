import logging
import os
import weakref

import subprocess
import time
import traceback
import weakref
from abc import abstractmethod
from datetime import timedelta
from pathlib import Path
from threading import Thread, RLock
from typing import Optional, List, Dict, Collection, cast, Union, IO, Set

from psij.launchers.script_based_launcher import ScriptBasedLauncher

from psij import JobExecutor, JobExecutorConfig, Launcher, Job, SubmitException, \
    JobStatus, JobState
from psij.executors.batch.template_function_library import ALL as FUNCTION_LIBRARY
from psij.utils import _StatusUpdater

UNKNOWN_ERROR = 'PSIJ: Unknown error'

logger = logging.getLogger(__name__)


def check_status_exit_code(command: str, exit_code: int, out: str) -> None:
    """Check if exit_code is nonzero and, if so, raise a RuntimeError.

    This function produces a somewhat user-friendly exception message that combines
    the command that was run with its output.

    Parameters
    ----------
    command
        The command that was run. This is only used to format the error message.
    exit_code
        The exit code returned by running the ``command``.
    out:
        The output produced by ``command``.
    """
    if exit_code != 0:
        raise RuntimeError(f'status command {command!r} exited '
                           f'with {exit_code} and output {out!r}')


def _attrs_to_mustache(job: Job) -> Dict[str, Union[object, List[Dict[str, object]]]]:
    assert job.spec is not None
    if not job.spec.attributes or not job.spec.attributes._custom_attributes:
        return {}

    r: Dict[str, Union[object, List[Dict[str, object]]]] = {}

    for k, v in job.spec.attributes._custom_attributes.items():
        ks = k.split('.', maxsplit=1)
        if len(ks) == 2:
            # always use lower case here
            ks[0] = ks[0].lower()
            if ks[0] not in r:
                r[ks[0]] = []
            cast(List[Dict[str, object]], r[ks[0]]).append({'key': ks[1], 'value': v})
        else:
            r[k] = v
    return r


def _env_to_mustache(job: Job) -> List[Dict[str, str]]:
    assert job.spec is not None
    if not job.spec.environment:
        return []

    r = []
    for k, v in job.spec.environment.items():
        r.append({'name': k, 'value': v})
    return r


class BatchSchedulerExecutorConfig(JobExecutorConfig):
    """A base configuration class for :class:`~BatchSchedulerExecutor` implementations.

    When subclassing :class:`~BatchSchedulerExecutor`, specific configuration classes inheriting
    from this class should be defined, even if empty.
    """

    def __init__(self, launcher_log_file: Optional[Path] = None,
                 work_directory: Optional[Path] = None, queue_polling_interval: int = 30,
                 initial_queue_polling_delay: int = 2,
                 queue_polling_error_threshold: int = 2,
                 keep_files: bool = False):
        """
        Parameters
        ----------
        launcher_log_file
            See :class:`~psij.JobExecutorConfig`.
        work_directory
            See :class:`~psij.JobExecutorConfig`.
        queue_polling_interval
            an interval, in seconds, at which the batch scheduler queue will be polled for updates
            to jobs.
        initial_queue_polling_delay
            the time to wait before polling the queue for the first time; for quick tests that only
            submit a short job that completes nearly instantly or for jobs that fail very quickly,
            this can dramatically reduce the time taken to get the necessary job status update.
        queue_polling_error_threshold
            The number of times consecutive queue polls have to fail in order for the executor to
            report them as job failures.
        keep_files
            Whether to keep submit files and auxiliary job files (exit code and output files) after
            a job has completed.
        """
        super().__init__(work_directory, launcher_log_file)
        self.queue_polling_interval = queue_polling_interval
        self.initial_queue_polling_delay = initial_queue_polling_delay
        self.queue_polling_error_threshold = queue_polling_error_threshold
        self.keep_files = keep_files
        if 'PSIJ_BATCH_KEEP_FILES' in os.environ:
            self.keep_files = True


class InvalidJobStateError(Exception):
    """An exception that signals that a job cannot be cancelled due to it being already done."""

    pass


class BatchSchedulerExecutor(JobExecutor):
    """A base class for batch scheduler executors.

    This class implements a generic :class:`~psij.JobExecutor` that interacts with batch schedulers.
    There are two main components to the executor: job submission and queue polling. Submission
    is implemented by generating a submit script which is then fed to the queuing system submit
    command.

    The submit script is generated using a :func:`~generate_submit_script`. An implementation of
    this functionality based on Mustache/Pystache (see https://mustache.github.io/ and
    https://pypi.org/project/pystache/) exists in :class:`~.TemplatedScriptGenerator`. This class
    can be instantiated by concrete implementations of a batch scheduler executor and the submit
    script generation can be delegated to that instance, which has a method whose signature matches
    that of :func:`~generate_submit_script`. Besides an opened file which points to where the
    contents of the submit script are to be written, the parameters to
    :func:`~generate_submit_script` are the :class:`~psij.Job` that is being submitted and a
    `context`, which is a dictionary with the following structure::

        {
            'job': <the job being submitted>
            'psij': {
                'lib': <dict; function library>,
                'launch_command': <str; launch command>,
                'script_dir': <str; directory where the submit script is generated>
            }
        }

    The *script directory* is a directory (typically `~/.psij/work`) where submit scripts are
    written; it is also used for auxiliary files, such as the *exit code file* (see below) or the
    *script output file*.

    The *launch command* is a list of strings which the script generator should render as the
    command to execute. It wraps the job executable in the proper :class:`~psij.Launcher`.

    The function library is a dictionary mapping function names to functions for all public
    functions in the :mod:`~.template_function_library` module.

    The submit script *must* perform two essential actions:

        1. redirect the output of the executable part of the script to the *script output file*,
        which is a file in `<script_dir>` named `<native_id>.out`, where `<native_id>` is the id
        given to the job by the queuing system.

        2. store the exit code of the launch command in the *exit code file* named
        `<native_id>.ec`, also inside `<script_dir>`.

    Additionally, where appropriate, the submit script should set the environment variable named
    ``PSIJ_NODEFILE`` to point to a file containing a list of nodes that are allocated for the job,
    one per line, with a total number of lines matching the process count of the job.

    Once the submit script is generated, the executor renders the submit command using
    :func:`~get_submit_command` and executes it. Its output is then parsed using
    :func:`~job_id_from_submit_output` to retrieve the `native_id` of the job. Subsequently, the
    job is registered with the queue polling thread.

    The queue polling thread regularly polls the batch scheduler queue for updates to job states.
    It builds the command for polling the queue using :func:`~get_status_command`, which takes a
    list of `native_id` strings corresponding to all registered jobs. Implementations are
    strongly encouraged to restrict the query of job states to the specified jobs in order to reduce
    the load on the queuing system. The output of the status command is then parsed using
    :func:`~parse_status_output` and the status of each job is updated accordingly. If the status
    of a registered job is not found in the output of the queue status command, it is assumed
    completed (or failed, depending on its exit code), since most queuing systems automatically
    purge completed jobs from their databases after a short period of time. The exit code is read
    from the exit code file, as described above. If the exit code value is not zero, the job is
    assumed failed and an attempt is made to read an error message from the *script output file*.
    """

    def __init__(self, url: Optional[str] = None,
                 config: Optional[BatchSchedulerExecutorConfig] = None):
        """
        Parameters
        ----------
        url
            An optional URL pointing to a specific backend
        config
            An configuration for this executor instance; if none is specified, a default
            configuration is used.
        """
        super().__init__(url=url, config=config if config else BatchSchedulerExecutorConfig())
        self._queue_poll_thread = self._start_queue_poll_thread()
        assert config
        self.work_directory = config.work_directory / self.name
        self.work_directory.mkdir(parents=True, exist_ok=True)

    def submit(self, job: Job) -> None:
        """See :func:`~psij.JobExecutor.submit`."""
        logger.info('Job %s: submitting', job.id)
        self._check_job(job)

        context = self._create_script_context(job)

        # assumes job ids are unique
        submit_file_path = self.work_directory / (job.id + '.job')
        with submit_file_path.open('w') as submit_file:
            self.generate_submit_script(job, context, submit_file)
        try:
            logger.debug('Job %s: running submit command', job.id)
            out = self._run_command(self.get_submit_command(job, submit_file_path))
            logger.debug('Job %s: submit command output: %s', job.id, out)
            job._native_id = self.job_id_from_submit_output(out)
            logger.info('Job %s: native id: %s', job.id, job.native_id)
            self._set_job_status(job, JobStatus(JobState.QUEUED,
                                                metadata={'native_id': job.native_id}))
        except subprocess.CalledProcessError as ex:
            if logger.isEnabledFor(logging.DEBUG):
                with submit_file_path.open('r') as submit_file:
                    script = submit_file.read()
                logger.debug('Job %s: submit script is: %s' % (job.id, script))

            raise SubmitException(ex.output) from None

        self._queue_poll_thread.register_job(job)

    def _get_launcher_from_job(self, job: Job) -> Launcher:
        assert job.spec
        launcher_name = job.spec.launcher
        if not launcher_name:
            launcher_name = Launcher.DEFAULT_LAUNCHER_NAME
        return self._get_launcher(launcher_name)

    def cancel(self, job: Job) -> None:
        """Cancels a job if it has not otherwise completed.

        A command is constructed using :func:`~get_cancel_command` and executed in order to cancel
        the job. Also see :func:`~psij.JobExecutor.cancel`.
        """
        if job.native_id is None:
            raise SubmitException('Job does not have a native ID.')
        if job.status.state.final:
            return
        try:
            self._run_command(self.get_cancel_command(job.native_id))
        except subprocess.CalledProcessError as ex:
            try:
                self.process_cancel_command_output(ex.returncode, ex.output)
            except InvalidJobStateError:
                # do nothing; the job has completed anyway
                pass
            except SubmitException:
                # re-raise
                raise

    def attach(self, job: Job, native_id: str) -> None:
        """Attaches a job to a native job.

        Attempts to connect `job` to a native job with `native_id` such that the job correctly
        reflects updates to the status of the native job. If the native job was previously
        submitted using this executor (hence having an *exit code file* and a *script output file*),
        the executor will attempt to retrieve the exit code and errors from the job. Otherwise, it
        may be impossible for the executor to distinguish between a failed and successfully
        completed job.

        Parameters
        ----------
        job
            The PSI/J job to attach.
        native_id
            The id of the batch scheduler job to attach to.
        """
        job._native_id = native_id
        job.executor = self
        self._queue_poll_thread.register_job(job)

    @abstractmethod
    def generate_submit_script(self, job: Job, context: Dict[str, object],
                               submit_file: IO[str]) -> None:
        """Called to generate a submit script for a job.

        Concrete implementations of batch scheduler executors must override this method in
        order to generate a submit script for a job.

        Parameters
        ----------
        job
            The job to be submitted.
        context
            A dictionary containing information about the context in which the job is being
            submitted. For details, see the description of this class.
        submit_file
            An opened file-like object to which the contents of the submit script should be
            written.
        """
        pass

    @abstractmethod
    def get_submit_command(self, job: Job, submit_file_path: Path) -> List[str]:
        """Constructs a command to submit a job to a batch scheduler.

        Concrete implementations of batch scheduler executors must override this method.

        Parameters
        ----------
        job
            The job being submitted.
        submit_file_path
            The path to a submit script generated using :func:`~generate_submit_script`.

        Returns
        -------
        A list of strings representing the command and arguments to execute in order to submit
        the job, such as `['qsub', str(submit_file_path)]`.
        """
        pass

    @abstractmethod
    def job_id_from_submit_output(self, out: str) -> str:
        """Extracts a native job id from the output of the submit command.

        Concrete implementations of batch scheduler executors must override this method. This
        method is only invoked if the submit command completes with a zero exit code, so
        implementations of this method do not need to determine whether the output reflects an
        error from the submit command.

        Parameters
        ----------
        out
            The output from the submit command.

        Returns
        -------
        A string representing the native id of the newly submitted job.
        """
        pass

    @abstractmethod
    def get_cancel_command(self, native_id: str) -> List[str]:
        """Constructs a command to cancel a batch scheduler job.

        Concrete implementations of batch scheduler executors must override this method.

        Parameters
        ----------
        native_id
            The native id of the job being cancelled.

        Returns
        -------
        A list of strings representing the command and arguments to execute in order to cancel
        the job, such as, e.g., `['qdel', native_id]`.
        """
        pass

    @abstractmethod
    def process_cancel_command_output(self, exit_code: int, out: str) -> None:
        """Handle output from a failed cancel command.

        The main purpose of this method is to help distinguish between the cancel command
        failing due to an invalid job state (such as the job having completed before the cancel
        command was invoked) and other types of errors. Since job state errors are ignored, there
        are two options:

        1. Instruct the cancel command to not fail on invalid state errors and have this
        method always raise a :class:`~psij.exceptions.SubmitException`, since it is only invoked
        on "other" errors.

        2. Have the cancel command fail on both invalid state errors and other errors and
        interpret the output from the cancel command to distinguish between the two and raise
        the appropriate exception.

        Parameters
        ----------
        exit_code
            The exit code from the cancel command.
        out
            The output from the cancel command.

        Raises
        ------
        InvalidJobStateError
            Raised if the job cancellation has failed because the job was in a completed or failed
            state at the time when the cancellation command was invoked.
        SubmitException
            Raised for all other reasons.
        """
        pass

    @abstractmethod
    def get_status_command(self, native_ids: Collection[str]) -> List[str]:
        """Constructs a command to retrieve the status of a list of jobs.

        Concrete implementations of batch scheduler executors must override this method. In order
        to prevent overloading the queueing system, concrete implementations are strongly
        encouraged to return a command that only queries for the status of the indicated jobs. The
        command returned by this method should produce an output that is understood by
        :func:`~parse_status_output`.

        Parameters
        ----------
        jobs
            A collection of native ids corresponding to the jobs whose status is sought.

        Returns
        -------
        A list of strings representing the command and arguments to execute in order to get the
        status of the jobs.
        """
        pass

    @abstractmethod
    def parse_status_output(self, exit_code: int, out: str) -> Dict[str, JobStatus]:
        """Parses the output of a job status command.

        Concrete implementations of batch scheduler executors must override this method. The output
        is meant to have been produced by the command generated by :func:`~get_status_command`.

        Parameters
        ----------
        out
            The string output of the status command as prescribed by :func:`~get_status_command`.
        Returns
        -------
        A dictionary mapping native job ids to :class:`~psij.JobStatus` objects. The
        implementation of this method need not process the *exit code file* or the *script
        output file* since it is done by the base `BatchSchedulerExecutor` implementation.
        """
        pass

    @abstractmethod
    def get_list_command(self) -> List[str]:
        """Constructs a command to retrieve the list of jobs known to the LRM for the current user.

        Concrete implementations of batch scheduler executors must override this method. Upon
        running the command, the output can be parsed with :func:`~parse_list_output`.

        Returns
        -------
        A list of strings representing the executable and arguments to invoke in order to obtain
        the list of jobs the LRM knows for the current user.
        """
        pass

    def parse_list_output(self, out: str) -> List[str]:
        """Parses the output of the command obtained from :func:`~get_list_command`.

        The default implementation of this method assumes that the output has no header and
        consists of native IDs, one per line, possibly surrounded by whitespace. Concrete
        implementations should override this method if a different format is expected.

        Parameters
        ----------
        out
            The output from the "list" command as returned by :func:`~get_list_command`.
        Returns
        -------
        A list of strings representing the native IDs of the jobs known to the LRM for the current
        user.
        """
        return [s.strip() for s in out.splitlines()]

    def _create_script_context(self, job: Job) -> Dict[str, object]:
        launcher = self._get_launcher_from_job(job)
        if isinstance(launcher, ScriptBasedLauncher) and logger.isEnabledFor(logging.DEBUG):
            log_file = str((self.work_directory / (job.id + '_launcher.log')).absolute())
            launch_command = launcher.get_launch_command(job, log_file=log_file)
        else:
            launch_command = launcher.get_launch_command(job)
        logger.debug('Launch command: %s', launch_command)

        ctx = {
            'job': job,
            'custom_attributes': _attrs_to_mustache(job),
            'env': _env_to_mustache(job),
            'psij': {
                'lib': FUNCTION_LIBRARY,
                'launch_command': launch_command,
                'script_dir': str(self.work_directory),
                'us_file': self._queue_poll_thread.status_updater.update_file_name,
                'us_port': self._queue_poll_thread.status_updater.update_port,
                'us_addrs': ', '.join(self._queue_poll_thread.status_updater.ips)
            }
        }
        assert job.spec is not None
        if job.spec.attributes:
            duration = job.spec.attributes.duration
            if duration is not None:
                ctx['formatted_job_duration'] = self._format_duration(duration)
        return ctx

    def _format_duration(self, d: timedelta) -> str:
        # the default is hh:mm:ss, with hh not limited to 24; this is the least ambiguous
        # choice
        return '%s:%s:%s' % (int(d.total_seconds()) // 3600, (d.seconds // 60) % 60, d.seconds % 60)

    def _run_command(self, cmd: List[str]) -> str:
        res = subprocess.run(cmd, stdout=subprocess.PIPE, stderr=subprocess.PIPE, text=True)
        if res.returncode != 0:
            msg = ''
            if res.stdout:
                msg += res.stdout
            if res.stderr:
                if msg != '':
                    msg += '\n'
                msg += res.stderr
            if msg == '':
                msg = UNKNOWN_ERROR
            raise subprocess.CalledProcessError(res.returncode, cmd, output=msg)
        else:
            return res.stdout

    def _start_queue_poll_thread(self) -> '_QueuePollThread':
        qp_thread = _QueuePollThread(self.name + ' Queue Polling Thread',
                                     cast(BatchSchedulerExecutorConfig, self.config), self)
        qp_thread.start()
        return qp_thread

    def _set_job_status(self, job: Job, status: JobStatus) -> None:
        if status.state.is_greater_than(job.status.state) is False:
            # is_greater_than returns T/F if the states are comparable and None if not, so
            # we have to check explicitly for the boolean value rather than truthiness
            return
        if status.state.final:
            self._queue_poll_thread.unregister_job(job)
            if job.native_id:
                self._clean_submit_script(job)
                self._read_aux_files(job, status)
        super()._set_job_status(job, status)

    def _clean_submit_script(self, job: Job) -> None:
        try:
            assert isinstance(self.config, BatchSchedulerExecutorConfig)
            if not self.config.keep_files:
                submit_file_path = self.work_directory / (job.id + '.job')
                try:
                    submit_file_path.unlink()
                except FileNotFoundError:
                    # this can reasonably happen for attached jobs when the main
                    # job cleans up the script instead
                    pass
        except Exception as ex:
            logger.warning('Job %s: failed clean submit script: %s', job.id, ex)

    def _read_aux_files(self, job: Job, status: JobStatus) -> None:
        try:
            if logger.isEnabledFor(logging.DEBUG):
                launcher_log = self._read_aux_file(path=self.work_directory
                                                   / (job.id + '_launcher.log'))
                if launcher_log is not None:
                    logger.debug('Job %s: launcher log: %s', job.id, launcher_log)
            if status.state == JobState.CANCELED:
                # exit code and other things are not very meaningful for canceled jobs
                return
            # read exit code and output files
            exit_code_str = self._read_aux_file(job, '.ec')
            if exit_code_str:
                status.exit_code = int(exit_code_str)
                if status.exit_code != 0:
                    status.state = JobState.FAILED
            if status.state == JobState.FAILED:

                if status.message is None:
                    # only read output from submit script if another error message is not
                    # already present
                    out = self._read_aux_file(job, '.out')
                    if out:
                        if '_PSIJ_SCRIPT_DONE' not in out:
                            status.message = out
                    logger.debug('Output from launcher: %s', status.message)
                else:
                    self._delete_aux_file(job, '.out')

        except Exception as ex:
            logger.warning('Job %s: failed to read auxiliary files: %s', job.id, ex)

    def _read_aux_file(self, job: Optional[Job] = None, suffix: Optional[str] = None,
                       path: Optional[Path] = None) -> Optional[str]:
        if path is None:
            assert job
            assert job.native_id
            assert suffix
            path = self.work_directory / (job.native_id + suffix)
        logger.debug('Attempting to read %s', path)
        if path.exists():
            try:
                with open(path) as f:
                    return f.read()
            finally:
                self._delete_aux_file(job=job, suffix=suffix, path=path, force=True)
        else:
            logger.debug('%s does not exist', path)
            return None

    def _delete_aux_file(self, job: Optional[Job] = None, suffix: Optional[str] = None,
                         path: Optional[Path] = None, force: bool = False) -> None:
        assert isinstance(self.config, BatchSchedulerExecutorConfig)
        if self.config.keep_files:
            return
        if path is None:
            assert job
            assert job.native_id
            assert suffix
            path = self.work_directory / (job.native_id + suffix)
        if force or path.exists():
            try:
                path.unlink()
            except FileNotFoundError:
                pass  # see above; attached job may race with original job

    def list(self) -> List[str]:
        """Returns a list of jobs known to the underlying implementation.

        See :func:`~psij.JobExecutor.list`.
        The returned list is a list of `native_id` strings representing jobs known to the
        underlying batch scheduler implementation, whether submitted through this executor or not.
        Implementations are encouraged to restrict the results to jobs accessible by the current
        user.
        """
        return self.parse_list_output(self._run_command(self.get_list_command()))

    def _current_user(self) -> str:
        return os.getlogin()


class _QueuePollThread(Thread):
    def __init__(self, name: str, config: BatchSchedulerExecutorConfig,
                 executor: BatchSchedulerExecutor):
        super().__init__()
        self.name = name
        self.daemon = True
<<<<<<< HEAD
        # We don't at this time cache executor instances. Even if we did, it may be wise
        # to shut down queue polling threads when their executors (the only entities that
        # use them) are garbage collected. So we wrap the references to the executor and
        # config in a weak ref and exit when the ref becomes invalid.
        self.config = weakref.ref(config)
        self.executor = weakref.ref(executor)
=======
        self.config = config
        self.done = False
        self.executor = weakref.ref(executor, self._stop)
>>>>>>> 9ff496b1
        # native_id -> job
        self._jobs: Dict[str, Set[Job]] = {}
        # counts consecutive errors while invoking qstat or equivalent
        self._poll_error_count = 0
        self._jobs_lock = RLock()
        self.status_updater = cast(_StatusUpdater, _StatusUpdater.get_instance())
        self.active = True

    def run(self) -> None:
<<<<<<< HEAD
        logger.debug('Executor %s: queue poll thread started', self.executor)
        try:
            time.sleep(self.get_config().initial_queue_polling_delay)
            while self.active:
                self._poll()
                start = time.time()
                now = start
                while now - start < self.get_config().queue_polling_interval:
                    time.sleep(1)
                    now = time.time()
        except StopIteration:
            logger.info('Thread %s exiting due to executor collection' % self)

    def stop(self) -> None:
        self.active = False
=======
        logger.debug('Executor %s: queue poll thread started', self.executor())
        time.sleep(self.config.initial_queue_polling_delay)
        while not self.done:
            self._poll()
            time.sleep(self.config.queue_polling_interval)
>>>>>>> 9ff496b1

    def _stop(self, exec: object) -> None:
        self.done = True

    def _poll(self) -> None:
<<<<<<< HEAD
        executor = self.get_executor()
=======
        exec = self.executor()
        if exec is None:
            return
>>>>>>> 9ff496b1
        with self._jobs_lock:
            if len(self._jobs) == 0:
                return
            jobs_copy = dict(self._jobs)
        logger.info('Polling for %s jobs', len(jobs_copy))
        try:
<<<<<<< HEAD
            out = executor._run_command(executor.get_status_command(jobs_copy.keys()))
=======
            out = exec._run_command(exec.get_status_command(jobs_copy.keys()))
>>>>>>> 9ff496b1
        except subprocess.CalledProcessError as ex:
            out = ex.output
            exit_code = ex.returncode
        except Exception as ex:
            self._handle_poll_error(exec, True, ex,
                                    f'Failed to poll for job status: {traceback.format_exc()}')
            return
        else:
            exit_code = 0
            self._poll_error_count = 0
        logger.debug('Output from status command: %s', out)
        try:
<<<<<<< HEAD
            status_map = executor.parse_status_output(exit_code, out)
=======
            status_map = exec.parse_status_output(exit_code, out)
>>>>>>> 9ff496b1
        except Exception as ex:
            self._handle_poll_error(exec, False, ex,
                                    f'Failed to poll for job status: {traceback.format_exc()}')
            return
        try:
            for native_id, job_set in jobs_copy.items():
                try:
                    status = self._get_job_status(native_id, status_map)
                except Exception:
                    status = JobStatus(JobState.FAILED,
                                       message='Failed to update job status: %s' %
                                               traceback.format_exc())
<<<<<<< HEAD

                for job in job_set:
                    executor._set_job_status(job, status)
=======
                for job in job_list:
                    exec._set_job_status(job, status)
                if status.state.final:
                    with self._jobs_lock:
                        del self._jobs[native_id]
>>>>>>> 9ff496b1
        except Exception as ex:
            msg = traceback.format_exc()
            self._handle_poll_error(exec, True, ex, 'Error updating job statuses {}'.format(msg))

    def _get_job_status(self, native_id: str, status_map: Dict[str, JobStatus]) -> JobStatus:
        if native_id in status_map:
            return status_map[native_id]
        else:
            return JobStatus(JobState.COMPLETED)

    def _handle_poll_error(self, exec: BatchSchedulerExecutor, immediate: bool, ex: Exception,
                           msg: str) -> None:
        logger.warning('Polling error: %s', msg)
        self._poll_error_count += 1
        if immediate or (self._poll_error_count > self.get_config().queue_polling_error_threshold):
            self._poll_error_count = 0
            # fail all jobs
            with self._jobs_lock:
                # We should only poll if there is at least one job, so we should not be in a
                # situation when we polled and there were no jobs to poll for
                # Internal errors are a bit different, since they could, in principle, occur
                # after the last job was processed and removed from self._jobs; in practice,
                # the code in _poll has the job removal from _jobs as the last possible step
                assert len(self._jobs) > 0
                jobs_copy = dict(self._jobs)
                self._jobs.clear()
<<<<<<< HEAD
            for job_set in jobs_copy.values():
                for job in job_set:
                    self.unregister_job(job)
                    self.get_executor()._set_job_status(job, JobStatus(JobState.FAILED,
                                                                       message=msg))
=======
            for job_list in jobs_copy.values():
                for job in job_list:
                    exec._set_job_status(job, JobStatus(JobState.FAILED, message=msg))
>>>>>>> 9ff496b1

    def register_job(self, job: Job) -> None:
        self.status_updater.register_job(job, self.get_executor())
        assert job.native_id
        logger.info('Job %s: registering', job.id)
        with self._jobs_lock:
            native_id = job.native_id
            try:
                self._jobs[native_id].add(job)
            except KeyError:
                self._jobs[native_id] = {job}

    def unregister_job(self, job: Job) -> None:
        self.status_updater.unregister_job(job)
        assert job.native_id
        logger.info('Job %s: unregistering', job.id)
        with self._jobs_lock:
            native_id = job.native_id
            try:
                del self._jobs[native_id]
            except KeyError:
                # If two or more jobs are attached to the same native ID, the
                # first one being unregistered would already have removed
                # the dict entry
                pass

    def get_config(self) -> BatchSchedulerExecutorConfig:
        config = self.config()
        if config:
            return config
        else:
            raise StopIteration()

    def get_executor(self) -> BatchSchedulerExecutor:
        ex = self.executor()
        if ex:
            return ex
        else:
            raise StopIteration()<|MERGE_RESOLUTION|>--- conflicted
+++ resolved
@@ -1,6 +1,5 @@
 import logging
 import os
-import weakref
 
 import subprocess
 import time
@@ -642,78 +641,48 @@
         super().__init__()
         self.name = name
         self.daemon = True
-<<<<<<< HEAD
-        # We don't at this time cache executor instances. Even if we did, it may be wise
-        # to shut down queue polling threads when their executors (the only entities that
-        # use them) are garbage collected. So we wrap the references to the executor and
-        # config in a weak ref and exit when the ref becomes invalid.
-        self.config = weakref.ref(config)
-        self.executor = weakref.ref(executor)
-=======
         self.config = config
         self.done = False
         self.executor = weakref.ref(executor, self._stop)
->>>>>>> 9ff496b1
         # native_id -> job
         self._jobs: Dict[str, Set[Job]] = {}
         # counts consecutive errors while invoking qstat or equivalent
         self._poll_error_count = 0
         self._jobs_lock = RLock()
         self.status_updater = cast(_StatusUpdater, _StatusUpdater.get_instance())
-        self.active = True
 
     def run(self) -> None:
-<<<<<<< HEAD
         logger.debug('Executor %s: queue poll thread started', self.executor)
-        try:
-            time.sleep(self.get_config().initial_queue_polling_delay)
-            while self.active:
-                self._poll()
-                start = time.time()
-                now = start
-                while now - start < self.get_config().queue_polling_interval:
-                    time.sleep(1)
-                    now = time.time()
-        except StopIteration:
-            logger.info('Thread %s exiting due to executor collection' % self)
-
-    def stop(self) -> None:
-        self.active = False
-=======
-        logger.debug('Executor %s: queue poll thread started', self.executor())
+
         time.sleep(self.config.initial_queue_polling_delay)
         while not self.done:
             self._poll()
-            time.sleep(self.config.queue_polling_interval)
->>>>>>> 9ff496b1
-
-    def _stop(self, exec: object) -> None:
+            start = time.time()
+            now = start
+            while now - start < self.config.queue_polling_interval:
+                time.sleep(1)
+                now = time.time()
+        logger.info('Thread %s exiting due to executor collection' % self)
+
+    def _stop(self, executor: object) -> None:
         self.done = True
 
     def _poll(self) -> None:
-<<<<<<< HEAD
-        executor = self.get_executor()
-=======
-        exec = self.executor()
-        if exec is None:
+        executor = self.executor()
+        if executor is None:
             return
->>>>>>> 9ff496b1
         with self._jobs_lock:
             if len(self._jobs) == 0:
                 return
             jobs_copy = dict(self._jobs)
         logger.info('Polling for %s jobs', len(jobs_copy))
         try:
-<<<<<<< HEAD
             out = executor._run_command(executor.get_status_command(jobs_copy.keys()))
-=======
-            out = exec._run_command(exec.get_status_command(jobs_copy.keys()))
->>>>>>> 9ff496b1
         except subprocess.CalledProcessError as ex:
             out = ex.output
             exit_code = ex.returncode
         except Exception as ex:
-            self._handle_poll_error(exec, True, ex,
+            self._handle_poll_error(executor, True, ex,
                                     f'Failed to poll for job status: {traceback.format_exc()}')
             return
         else:
@@ -721,13 +690,9 @@
             self._poll_error_count = 0
         logger.debug('Output from status command: %s', out)
         try:
-<<<<<<< HEAD
             status_map = executor.parse_status_output(exit_code, out)
-=======
-            status_map = exec.parse_status_output(exit_code, out)
->>>>>>> 9ff496b1
         except Exception as ex:
-            self._handle_poll_error(exec, False, ex,
+            self._handle_poll_error(executor, False, ex,
                                     f'Failed to poll for job status: {traceback.format_exc()}')
             return
         try:
@@ -738,20 +703,11 @@
                     status = JobStatus(JobState.FAILED,
                                        message='Failed to update job status: %s' %
                                                traceback.format_exc())
-<<<<<<< HEAD
-
                 for job in job_set:
                     executor._set_job_status(job, status)
-=======
-                for job in job_list:
-                    exec._set_job_status(job, status)
-                if status.state.final:
-                    with self._jobs_lock:
-                        del self._jobs[native_id]
->>>>>>> 9ff496b1
         except Exception as ex:
             msg = traceback.format_exc()
-            self._handle_poll_error(exec, True, ex, 'Error updating job statuses {}'.format(msg))
+            self._handle_poll_error(executor, True, ex, f'Error updating job statuses {msg}')
 
     def _get_job_status(self, native_id: str, status_map: Dict[str, JobStatus]) -> JobStatus:
         if native_id in status_map:
@@ -759,11 +715,11 @@
         else:
             return JobStatus(JobState.COMPLETED)
 
-    def _handle_poll_error(self, exec: BatchSchedulerExecutor, immediate: bool, ex: Exception,
+    def _handle_poll_error(self, executor: BatchSchedulerExecutor, immediate: bool, ex: Exception,
                            msg: str) -> None:
         logger.warning('Polling error: %s', msg)
         self._poll_error_count += 1
-        if immediate or (self._poll_error_count > self.get_config().queue_polling_error_threshold):
+        if immediate or (self._poll_error_count > self.config.queue_polling_error_threshold):
             self._poll_error_count = 0
             # fail all jobs
             with self._jobs_lock:
@@ -775,20 +731,17 @@
                 assert len(self._jobs) > 0
                 jobs_copy = dict(self._jobs)
                 self._jobs.clear()
-<<<<<<< HEAD
             for job_set in jobs_copy.values():
                 for job in job_set:
                     self.unregister_job(job)
-                    self.get_executor()._set_job_status(job, JobStatus(JobState.FAILED,
-                                                                       message=msg))
-=======
-            for job_list in jobs_copy.values():
-                for job in job_list:
-                    exec._set_job_status(job, JobStatus(JobState.FAILED, message=msg))
->>>>>>> 9ff496b1
+                    executor._set_job_status(job, JobStatus(JobState.FAILED, message=msg))
 
     def register_job(self, job: Job) -> None:
-        self.status_updater.register_job(job, self.get_executor())
+        executor = self.executor()
+        # This method is only called from the executor. It stands to reason that the
+        # executor cannot have been GC-ed.
+        assert executor is not None
+        self.status_updater.register_job(job, executor)
         assert job.native_id
         logger.info('Job %s: registering', job.id)
         with self._jobs_lock:
@@ -810,18 +763,4 @@
                 # If two or more jobs are attached to the same native ID, the
                 # first one being unregistered would already have removed
                 # the dict entry
-                pass
-
-    def get_config(self) -> BatchSchedulerExecutorConfig:
-        config = self.config()
-        if config:
-            return config
-        else:
-            raise StopIteration()
-
-    def get_executor(self) -> BatchSchedulerExecutor:
-        ex = self.executor()
-        if ex:
-            return ex
-        else:
-            raise StopIteration()+                pass